--- conflicted
+++ resolved
@@ -59,12 +59,8 @@
     <RestSharpVer>106.12.0</RestSharpVer>
     <NDdeVer>3.1.0</NDdeVer>
     <ILPackVer>0.1.6</ILPackVer>
-<<<<<<< HEAD
     <linq2dbVer>3.4.4</linq2dbVer>
-=======
-    <linq2dbVer>4.0.0-preview.5</linq2dbVer>
     <NitoVer>5.1.0</NitoVer>
->>>>>>> a2d49f47
   </PropertyGroup>
   <PropertyGroup Condition=" '$(Configuration)|$(Platform)' == 'Debug|AnyCPU' ">
     <DebugType>full</DebugType>
